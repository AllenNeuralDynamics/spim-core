--- conflicted
+++ resolved
@@ -5,12 +5,9 @@
 from contextlib import contextmanager
 import datetime
 from functools import wraps
-<<<<<<< HEAD
 from pygit2 import Repository, GitError
-=======
 from logging import Logger, FileHandler, Formatter, Filter
 from pygit2 import Repository
->>>>>>> c45d4d78
 from logging import Logger, FileHandler, Formatter
 from spim_core.operations.dict_formatter import DictFormatter
 from spim_core.operations.aind_schema_filter import AINDSchemaFilter
